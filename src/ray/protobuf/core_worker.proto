--- conflicted
+++ resolved
@@ -56,16 +56,14 @@
   // How many times tasks may be retried on this actor if the actor fails.
   int64 max_task_retries = 9;
 
-<<<<<<< HEAD
+  // The name of the actor.
+  string name = 10;
+
+  // The namespace that this actor belongs to.
+  string ray_namespace = 11;
+
   // The max number of pending actor calls.
   int32 max_pending_calls = 10;
-=======
-  // The name of the actor.
-  string name = 10;
-
-  // The namespace that this actor belongs to.
-  string ray_namespace = 11;
->>>>>>> 477b6265
 }
 
 message ReturnObject {
